--- conflicted
+++ resolved
@@ -672,11 +672,7 @@
 
         # Read in the data
         if format in ['fits', 'fit']:
-<<<<<<< HEAD
-            import pyfits
-=======
             from astropy.io import fits
->>>>>>> fbe36562
             arrays = extract_data_fits(filename, **kwargs)
             header = fits.open(filename, memmap=True)[0].header
             self.coords = coordinates_from_header(header)
